--- conflicted
+++ resolved
@@ -180,28 +180,22 @@
         throw new AppError('Untis login failed', 502, 'UNTIS_LOGIN_FAILED');
     }
 
-<<<<<<< HEAD
     let lessonsData: any;
     let homeworkData: any[] = [];
     let examData: any = [];
-    const sd = args.start ? new Date(args.start) : undefined;
-    const ed = args.end ? new Date(args.end) : undefined;
-
-=======
-    let data: any;
->>>>>>> 4a5a61d5
+
     try {
         // Fetch all lessons using getOwnTimetableForRange
-        if (typeof untis.getOwnTimetableForRange === 'function' && sd && ed) {
+        if (sd && ed && typeof untis.getOwnTimetableForRange === 'function') {
             console.debug('[timetable] calling getOwnTimetableForRange', {
                 start: sd,
                 end: ed,
+                startType: typeof sd,
+                endType: typeof ed,
             });
             lessonsData = await untis.getOwnTimetableForRange(sd, ed);
         } else if (typeof untis.getOwnTimetableForToday === 'function') {
-            console.debug(
-                '[timetable] falling back to getOwnTimetableForToday'
-            );
+            console.debug('[timetable] calling getOwnTimetableForToday');
             lessonsData = await untis.getOwnTimetableForToday();
         } else {
             console.debug(
@@ -297,15 +291,11 @@
         }
     }
 
-    // Store homework and exam data in database
-    if (
-        homeworkData &&
-        Array.isArray(homeworkData) &&
-        homeworkData.length > 0
-    ) {
-        // Already stored above when getHomeWorksFor succeeded. Keep block in case of future sources.
-    }
-
+    try {
+        await untis.logout?.();
+    } catch {}
+
+    // Store exam data in database
     if (examData && Array.isArray(examData) && examData.length > 0) {
         try {
             await storeExamData(target.id, examData);
@@ -322,15 +312,10 @@
         ed
     );
 
-    try {
-        await untis.logout?.();
-    } catch {}
-
     const payload = enrichedLessons;
     const rangeStart = sd ?? null;
     const rangeEnd = ed ?? null;
 
-<<<<<<< HEAD
     const sample = Array.isArray(payload) ? payload.slice(0, 2) : payload;
     console.debug('[timetable] response summary', {
         hasPayload: !!payload,
@@ -347,8 +332,6 @@
         })(),
     });
 
-=======
->>>>>>> 4a5a61d5
     await prisma.timetable.create({
         data: {
             ownerId: target.id,
