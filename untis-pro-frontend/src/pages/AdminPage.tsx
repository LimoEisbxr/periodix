--- conflicted
+++ resolved
@@ -1,12 +1,6 @@
 import { useCallback, useEffect, useState } from 'react';
 import MoonIcon from '../components/MoonIcon';
-<<<<<<< HEAD
-import { api } from '../api';
-=======
-import { api, getDefaultLessonColors, setDefaultLessonColor, updateUserDisplayName } from '../api';
-import ColorPicker from '../components/ColorPicker';
-import type { LessonColors } from '../types';
->>>>>>> 0964624c
+import { api, updateUserDisplayName } from '../api';
 
 export default function AdminPage({
     token,
@@ -26,15 +20,9 @@
     >([]);
     const [loading, setLoading] = useState(false);
     const [error, setError] = useState<string | null>(null);
-<<<<<<< HEAD
     // Removed default lesson color functionality (no longer needed)
-=======
-    const [defaultColors, setDefaultColors] = useState<LessonColors>({});
-    const [newLessonName, setNewLessonName] = useState('');
-    const [showColorPicker, setShowColorPicker] = useState<string | null>(null);
     const [editingUser, setEditingUser] = useState<string | null>(null);
     const [editDisplayName, setEditDisplayName] = useState('');
->>>>>>> 0964624c
 
     const load = useCallback(async () => {
         setLoading(true);
