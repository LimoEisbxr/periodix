--- conflicted
+++ resolved
@@ -166,7 +166,6 @@
     });
 }
 
-<<<<<<< HEAD
 // Sharing API functions
 export type SharingSettings = {
     sharingEnabled: boolean;
@@ -229,7 +228,9 @@
     return api<{ users: Array<{ id: string; username: string; displayName?: string }> }>(
         `/api/users/search-to-share?q=${encodeURIComponent(query)}`,
         { token }
-=======
+    );
+}
+
 // Admin user management
 export async function updateUserDisplayName(
     token: string,
@@ -243,7 +244,6 @@
             token,
             body: JSON.stringify({ displayName }),
         }
->>>>>>> 0d417d2f
     );
 }
 
