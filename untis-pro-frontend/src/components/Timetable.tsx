--- conflicted
+++ resolved
@@ -1,6 +1,5 @@
 import { useEffect, useMemo, useState } from 'react';
 import type { Lesson, TimetableResponse, LessonColors } from '../types';
-<<<<<<< HEAD
 import {
     addDays,
     fmtLocal,
@@ -8,10 +7,7 @@
     yyyymmddToISO,
     fmtHM,
 } from '../utils/dates';
-=======
-import { addDays, fmtLocal, startOfWeek, yyyymmddToISO } from '../utils/dates';
 import { setLessonColor } from '../api';
->>>>>>> 76920b60
 import LessonModal from './LessonModal';
 import TimeAxis from './TimeAxis';
 import DayColumn from './DayColumn';
@@ -257,86 +253,79 @@
                 </div>
             )}
 
-<<<<<<< HEAD
-            <div
-                className="min-w-[820px] grid gap-x-3 relative"
-                style={{ gridTemplateColumns: '64px repeat(5, 1fr)' }}
-            >
-                {/* Grid header placeholders */}
-                <div />
-                {days.map((d) => (
-                    <div
-                        key={fmtLocal(d)}
-                        className="px-1.5 first:pl-3 last:pr-3 h-0"
-                    />
-                ))}
-
-                {/* Current time line overlay */}
-                {showNowLine && (
-                    <div
-                        aria-hidden
-                        className="pointer-events-none absolute -translate-y-1/2 z-40"
-                        style={{
-                            top: nowY,
-                            left: 'calc(64px + 0.75rem + 0.75rem)', // time axis (64px) + grid gap (0.75rem) + first column left padding (0.75rem)
-                            right: '0.75rem', // last column right padding
-                        }}
-                    >
-                        <div className="flex items-center">
-                            <div className="relative w-full">
-                                <div className="h-[2px] w-full bg-gradient-to-r from-rose-500 via-fuchsia-500 to-pink-500 shadow-[0_0_0_1px_rgba(244,63,94,0.35)]" />
-                                <div className="absolute left-0 top-1/2 -translate-y-1/2 -translate-x-1/2 h-3 w-3 rounded-full bg-rose-500 ring-2 ring-white/80 dark:ring-slate-900/60 shadow-md" />
-                                <div className="absolute left-0 -top-5 -translate-x-1/2 whitespace-nowrap">
-                                    <span className="rounded-full bg-rose-500/90 px-2 py-[2px] text-[10px] font-semibold text-white shadow">
-                                        {fmtHM(nowMin)}
-                                    </span>
-                                </div>
-                            </div>
-                        </div>
-                    </div>
-                )}
-
-                <TimeAxis
-                    START_MIN={START_MIN}
-                    END_MIN={END_MIN}
-                    SCALE={SCALE}
-                    DAY_HEADER_PX={DAY_HEADER_PX}
-                    BOTTOM_PAD_PX={BOTTOM_PAD_PX}
-                />
-                {days.map((d) => {
-                    const key = fmtLocal(d);
-                    const items = lessonsByDay[key] || [];
-                    const isToday = key === todayISO;
-                    return (
-                        <DayColumn
-                            key={key}
-                            day={d}
-                            keyStr={key}
-                            items={items}
-                            START_MIN={START_MIN}
-                            END_MIN={END_MIN}
-                            SCALE={SCALE}
-                            DAY_HEADER_PX={DAY_HEADER_PX}
-                            BOTTOM_PAD_PX={BOTTOM_PAD_PX}
-                            lessonColors={lessonColors}
-                            defaultLessonColors={defaultLessonColors}
-                            onLessonClick={handleLessonClick}
-                            isToday={isToday}
-=======
             {/* Unified horizontal week view (fits viewport width) */}
             <div className="overflow-hidden w-full">
                 <div
-                    className="grid gap-x-1 sm:gap-x-3 w-full"
+                    className="grid gap-x-1 sm:gap-x-3 w-full relative"
                     style={{
                         gridTemplateColumns: `${axisWidth}px repeat(5, 1fr)`,
                     }}
                 >
+                    {/* Grid header placeholders */}
                     <div />
                     {days.map((d) => (
                         <div
                             key={fmtLocal(d)}
                             className="px-0 first:pl-0 last:pr-0 sm:px-1.5 sm:first:pl-3 sm:last:pr-3 h-0"
->>>>>>> 76920b60
+                        />
+                    ))}
+
+                    {/* Current time line overlay */}
+                    {showNowLine && (
+                        <div
+                            aria-hidden
+                            className="pointer-events-none absolute -translate-y-1/2 z-40"
+                            style={{
+                                top: nowY,
+                                left: `calc(${axisWidth}px + 0.75rem)`, // axis width + gap (sm gap handled by responsive CSS)
+                                right: '0.75rem',
+                            }}
+                        >
+                            <div className="flex items-center">
+                                <div className="relative w-full">
+                                    <div className="h-[2px] w-full bg-gradient-to-r from-rose-500 via-fuchsia-500 to-pink-500 shadow-[0_0_0_1px_rgba(244,63,94,0.35)]" />
+                                    <div className="absolute left-0 top-1/2 -translate-y-1/2 -translate-x-1/2 h-3 w-3 rounded-full bg-rose-500 ring-2 ring-white/80 dark:ring-slate-900/60 shadow-md" />
+                                    <div className="absolute left-0 -top-5 -translate-x-1/2 whitespace-nowrap">
+                                        <span className="rounded-full bg-rose-500/90 px-2 py-[2px] text-[10px] font-semibold text-white shadow">
+                                            {fmtHM(nowMin)}
+                                        </span>
+                                    </div>
+                                </div>
+                            </div>
+                        </div>
+                    )}
+
+                    <TimeAxis
+                        START_MIN={START_MIN}
+                        END_MIN={END_MIN}
+                        SCALE={SCALE}
+                        DAY_HEADER_PX={DAY_HEADER_PX}
+                        BOTTOM_PAD_PX={BOTTOM_PAD_PX}
+                    />
+                    {days.map((d) => {
+                        const key = fmtLocal(d);
+                        const items = lessonsByDay[key] || [];
+                        const isToday = key === todayISO;
+                        return (
+                            <DayColumn
+                                key={key}
+                                day={d}
+                                keyStr={key}
+                                items={items}
+                                START_MIN={START_MIN}
+                                END_MIN={END_MIN}
+                                SCALE={SCALE}
+                                DAY_HEADER_PX={DAY_HEADER_PX}
+                                BOTTOM_PAD_PX={BOTTOM_PAD_PX}
+                                lessonColors={lessonColors}
+                                defaultLessonColors={defaultLessonColors}
+                                onLessonClick={handleLessonClick}
+                                isToday={isToday}
+                            />
+                        );
+                    })}
+                </div>
+            </div>
                         />
                     ))}
                     <TimeAxis
