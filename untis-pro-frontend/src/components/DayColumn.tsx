import type { FC } from 'react';
import { useEffect, useState } from 'react';
import FitText from './FitText';
import type { Lesson, LessonColors } from '../types';
import { fmtHM, untisToMinutes } from '../utils/dates';
import { clamp } from '../utils/dates';
import { generateGradient, getDefaultGradient } from '../utils/colors';

export type Block = {
    l: Lesson;
    startMin: number;
    endMin: number;
    colIndex: number;
    colCount: number;
};

export type DayColumnProps = {
    day: Date;
    keyStr: string;
    items: Lesson[];
    START_MIN: number;
    END_MIN: number;
    SCALE: number;
    DAY_HEADER_PX: number;
    BOTTOM_PAD_PX: number;
    lessonColors: LessonColors;
    defaultLessonColors: LessonColors;
    onLessonClick: (lesson: Lesson) => void;
    isToday?: boolean;
    gradientOffsets?: Record<string, number>; // subject -> offset (0..1)
    hideHeader?: boolean; // suppress built-in header (used when external sticky header is rendered)
};

const DayColumn: FC<DayColumnProps> = ({
    day,
    keyStr,
    items,
    START_MIN,
    END_MIN,
    SCALE,
    DAY_HEADER_PX,
    BOTTOM_PAD_PX,
    lessonColors,
    defaultLessonColors,
    onLessonClick,
    isToday = false,
    gradientOffsets,
    hideHeader = false,
}) => {
    // Detect mobile (tailwind sm breakpoint <640px). Responsive hook to decide hiding side-by-side overlaps.
    const [isMobile, setIsMobile] = useState<boolean>(false);
    useEffect(() => {
        const mq = window.matchMedia('(max-width: 639px)');
        const update = () => setIsMobile(mq.matches);
        update();
        mq.addEventListener('change', update);
        return () => mq.removeEventListener('change', update);
    }, []);
    const headerPx = hideHeader ? 8 : DAY_HEADER_PX; // minimal spacer when external sticky header used
    const containerHeight =
        (END_MIN - START_MIN) * SCALE + BOTTOM_PAD_PX + headerPx;

    // Precompute whether we should show denser or sparser grid lines (mobile gets 60‑min lines)
    const gridSlotMinutes = isMobile ? 60 : 30;

    type ClusterBlock = {
        l: Lesson;
        startMin: number;
        endMin: number;
    };

    const blocks: Block[] = (() => {
        const evs: ClusterBlock[] = items
            .map((l) => {
                const s = clamp(
                    untisToMinutes(l.startTime),
                    START_MIN,
                    END_MIN
                );
                const e = Math.max(
                    s,
                    clamp(untisToMinutes(l.endTime), START_MIN, END_MIN)
                );
                return { l, startMin: s, endMin: e };
            })
            .sort((a, b) => a.startMin - b.startMin || a.endMin - b.endMin);
        const clusters: Array<ClusterBlock[]> = [];
        let current: ClusterBlock[] = [];
        let curMaxEnd = -1;
        for (const ev of evs) {
            if (current.length === 0 || ev.startMin < curMaxEnd) {
                current.push(ev);
                curMaxEnd = Math.max(curMaxEnd, ev.endMin);
            } else {
                clusters.push(current);
                current = [ev];
                curMaxEnd = ev.endMin;
            }
        }
        if (current.length) clusters.push(current);
        const out: Block[] = [];
        for (const cl of clusters) {
            const columns: Array<ClusterBlock[]> = [];
            const placement = new Map<ClusterBlock, number>();
            for (const ev of cl) {
                let placed = false;
                for (let i = 0; i < columns.length; i++) {
                    const col = columns[i];
                    const last = col[col.length - 1];
                    if (ev.startMin >= last.endMin) {
                        col.push(ev);
                        placement.set(ev, i);
                        placed = true;
                        break;
                    }
                }
                if (!placed) {
                    columns.push([ev]);
                    placement.set(ev, columns.length - 1);
                }
            }
            const colCount = Math.max(1, columns.length);
            for (const ev of cl)
                out.push({
                    l: ev.l,
                    startMin: ev.startMin,
                    endMin: ev.endMin,
                    colIndex: placement.get(ev)!,
                    colCount,
                });
        }
        return out;
    })();

    // Track the last bottom pixel per visual column signature to enforce gaps
    const lastBottomByCol: Record<string, number> = {};

    return (
        <div
            key={keyStr}
            className="relative px-1.5 first:pl-3 last:pr-3 overflow-hidden rounded-xl"
            style={{ height: containerHeight }}
        >
            <div className="absolute inset-0 rounded-xl ring-1 ring-slate-900/10 dark:ring-white/10 shadow-sm overflow-hidden transition-colors bg-gradient-to-b from-slate-50/85 via-slate-100/80 to-sky-50/70 dark:bg-slate-800/40 dark:bg-none" />
            {/* Today highlight overlay */}
            {isToday && (
                <div className="absolute inset-0 pointer-events-none rounded-xl overflow-hidden">
                    <div className="absolute inset-0 rounded-xl shadow-[inset_0_0_0_2px_rgba(251,191,36,0.35)]" />
                    <div className="absolute inset-0 rounded-xl bg-gradient-to-b from-amber-200/20 via-amber-200/10 to-transparent dark:from-amber-300/15 dark:via-amber-300/10" />
                </div>
            )}

            {!hideHeader && (
                <div className="absolute left-0 right-0 top-0 z-10 pointer-events-none">
                    {/* Mobile: two centered rows (weekday, date) */}
                    <div className="block sm:hidden text-center leading-tight pt-1">
                        <div
                            className={`text-[11px] font-semibold ${
                                isToday
                                    ? 'text-amber-700 dark:text-amber-300'
                                    : 'text-slate-700 dark:text-slate-200'
                            }`}
                        >
                            {day.toLocaleDateString(undefined, {
                                weekday: 'short',
                            })}
                        </div>
                        <div
                            className={`text-[10px] font-medium ${
                                isToday
                                    ? 'text-amber-600 dark:text-amber-200'
                                    : 'text-slate-500 dark:text-slate-400'
                            }`}
                        >
                            {day.toLocaleDateString(undefined, {
                                day: '2-digit',
                                month: '2-digit',
                            })}
                        </div>
                    </div>

                    {/* Desktop: single line */}
                    <div
                        className={`hidden sm:block text-sm font-semibold tracking-tight leading-snug whitespace-nowrap overflow-hidden text-ellipsis px-2 pt-2 ${
                            isToday
                                ? 'text-amber-700 dark:text-amber-300'
                                : 'text-slate-700 dark:text-slate-200'
                        }`}
                    >
                        {day.toLocaleDateString(undefined, {
                            weekday: 'short',
                            day: '2-digit',
                            month: '2-digit',
                        })}
                    </div>
                </div>
            )}
            <div
                className="absolute left-0 right-0 opacity-55 dark:opacity-35 pointer-events-none rounded-b-xl overflow-hidden"
                style={{
                    top: headerPx,
                    bottom: 0,
                    backgroundImage: `repeating-linear-gradient(to bottom, transparent, transparent ${
                        gridSlotMinutes * SCALE - 1
                    }px, rgba(100,116,139,0.10) ${
                        gridSlotMinutes * SCALE - 1
                    }px, rgba(100,116,139,0.10) ${gridSlotMinutes * SCALE}px)`,
                }}
            />
            {blocks
                // render in top order to make bottom tracking deterministic
                .slice()
                .sort((a, b) => a.startMin - b.startMin || a.endMin - b.endMin)
                .map((b) => {
                    const { l } = b;
                    // On mobile: collapse overlapping columns by rendering only the rightmost
                    if (
                        isMobile &&
                        b.colCount > 1 &&
                        b.colIndex !== b.colCount - 1
                    ) {
                        return null;
                    }

                    const cancelled = l.code === 'cancelled';
                    const irregular = l.code === 'irregular';
                    const subject = l.su?.[0]?.name ?? l.activityType ?? '—';
                    const displaySubject = subject.includes('_')
                        ? subject.split('_')[0] || subject
                        : subject;
                    const room = l.ro?.map((r) => r.name).join(', ');
                    const teacher = l.te?.map((t) => t.name).join(', ');
                    const roomMobile = room
                        ? room
                              .split(',')
                              .map((part) =>
                                  part.replace(/\s+(?:WB?|TV|B)$/i, '').trim()
                              )
                              .join(', ')
                        : room;

                    const effectiveColor =
                        lessonColors[subject] ??
                        defaultLessonColors[subject] ??
                        null;
                    const offset = gradientOffsets?.[subject] ?? 0.5;
                    const gradient = effectiveColor
                        ? generateGradient(effectiveColor, offset)
                        : getDefaultGradient();

                    const GAP_PCT = 2.25;
                    let widthPct =
                        (100 - GAP_PCT * (b.colCount - 1)) / b.colCount;
                    let leftPct = b.colIndex * (widthPct + GAP_PCT);
                    if (isMobile && b.colCount > 1) {
                        widthPct = 100;
                        leftPct = 0;
                    }

                    // Pixel-snapped positioning
                    // Mobile: tighter outer padding but slightly larger minimum block height
                    const PAD_TOP = isMobile ? 2 : 4;
                    const PAD_BOTTOM = isMobile ? 2 : 4;
                    const startPxRaw =
                        (b.startMin - START_MIN) * SCALE + headerPx;
                    const endPxRaw = (b.endMin - START_MIN) * SCALE + headerPx;
                    let topPx = Math.round(startPxRaw) + PAD_TOP;
                    const endPx = Math.round(endPxRaw) - PAD_BOTTOM;
                    // Gap budget (space we leave for enforced separation after adjustments)
                    const GAP_BUDGET = isMobile ? 1 : 2;
                    // Minimum visual height per lesson

                    const MIN_EVENT_HEIGHT = isMobile ? 30 : 14; // slightly larger baseline on mobile for tap comfort
                    let heightPx = Math.max(
                        MIN_EVENT_HEIGHT,
                        endPx - topPx - GAP_BUDGET
                    );

                    // Enforce per-column cumulative bottom to avoid tiny overlaps from rounding
                    const colKey = `${b.colIndex}/${b.colCount}`;
                    const lastBottom = lastBottomByCol[colKey] ?? -Infinity;
                    const desiredTop = lastBottom + (isMobile ? 1 : 2); // reduced gap on mobile
                    if (topPx < desiredTop) {
                        const delta = desiredTop - topPx;
                        topPx += delta;
                        heightPx = Math.max(MIN_EVENT_HEIGHT, heightPx - delta);
                    }
                    lastBottomByCol[colKey] = topPx + heightPx;

                    // Reserve space for bottom labels and pad right for indicators
                    const labelReservePx = cancelled || irregular ? 22 : 0;
                    const MIN_BOTTOM_RESERVE = isMobile ? 4 : 6; // slightly tighter on mobile
                    const reservedBottomPx = Math.max(
                        labelReservePx,
                        MIN_BOTTOM_RESERVE
                    );
                    // Extra right padding for room label shown under icons on desktop
                    const roomPadRightPx = !isMobile && room ? 88 : 0;
                    // Allow a more compact mobile layout: lower height threshold for previews
                    // Previously used to decide rendering of inline info previews; now removed.
                    // const MIN_PREVIEW_HEIGHT = isMobile ? 44 : 56;

                    // Determine if there's enough space to show time frame along with teacher
                    // We need space for: subject (~16px) + teacher (~14px) + time (~14px) + margins
                    // Only show time if we have sufficient space for subject + teacher + time (minimum 50px total)
                    const MIN_TIME_DISPLAY_HEIGHT = isMobile ? 55 : 55;
                    const availableSpace = heightPx - reservedBottomPx;
                    const canShowTimeFrame =
                        !isMobile && availableSpace >= MIN_TIME_DISPLAY_HEIGHT;

                    // Compute content padding so mobile remains centered when icons exist
                    // Desktop readability fix:
                    // Previously we subtracted the full indicator stack width from the content area (indicatorsPadRightPx),
                    // which caused FitText to aggressively down‑scale subject/time/teacher text even though the icons
                    // only occupy a small corner on the right. We now only reserve space for the optional room label plus
                    // a small constant (8px) and let the text flow underneath the vertical icon column if needed.
                    const contentPadRight = isMobile
                        ? 0 // mobile keeps centered layout
                        : roomPadRightPx + 8; // exclude indicator width for better available text width
                    const contentPadLeft = 0;

                    // Auto contrast decision based on middle gradient (via) luminance heuristics
                    const viaColor = gradient.via;
                    let luminance = 0.3;
                    if (/^#[0-9A-Fa-f]{6}$/.test(viaColor)) {
                        const r = parseInt(viaColor.slice(1, 3), 16) / 255;
                        const g = parseInt(viaColor.slice(3, 5), 16) / 255;
                        const b = parseInt(viaColor.slice(5, 7), 16) / 255;
                        luminance = 0.2126 * r + 0.7152 * g + 0.0722 * b;
                    }
                    const textColorClass =
                        luminance > 0.62 ? 'text-slate-900' : 'text-white';

                    return (
                        <div
                            key={l.id}
                            className={`absolute rounded-md p-2 sm:p-2 text-[11px] sm:text-xs ring-1 ring-slate-900/10 dark:ring-white/15 overflow-hidden cursor-pointer transform duration-150 hover:shadow-lg hover:brightness-110 hover:saturate-140 hover:contrast-110 backdrop-blur-[1px] ${textColorClass} ${
                                cancelled
                                    ? 'bg-rose-500/90'
                                    : irregular
                                    ? 'bg-emerald-500/90'
                                    : ''
                            }`}
                            style={{
                                top: topPx,
                                height: heightPx,
                                left: `${leftPct}%`,
                                width: `${widthPct}%`,
                                background: cancelled
                                    ? undefined
                                    : irregular
                                    ? undefined
                                    : (`linear-gradient(to right, ${gradient.from}, ${gradient.via}, ${gradient.to})` as string),
                                // Larger invisible hit target for touch
                                paddingTop: isMobile ? 6 : undefined,
                                paddingBottom: isMobile ? 6 : undefined,
                                boxShadow:
                                    '0 1px 2px -1px rgba(0,0,0,0.25), 0 2px 6px -1px rgba(0,0,0,0.25)',
                            }}
                            title={`${fmtHM(b.startMin)}–${fmtHM(
                                b.endMin
                            )} | ${subject} ${room ? `| ${room}` : ''} ${
                                teacher ? `| ${teacher}` : ''
                            }`}
                            onClick={() => onLessonClick(l)}
                        >
                            {/* Indicators + room label (desktop) */}
                            <div className="absolute top-1 right-1 hidden sm:flex flex-col items-end gap-1">
                                {room && (
                                    <div className={`hidden sm:block text-[11px] leading-tight whitespace-nowrap drop-shadow-sm ${textColorClass}`}>
                                        {room}
                                    </div>
                                )}
                                <div className="flex gap-1">
                                    {l.homework && l.homework.length > 0 && (
                                        <div className="w-3 h-3 bg-amber-400 dark:bg-amber-500 rounded-full flex items-center justify-center shadow-sm">
                                            <svg
                                                className="w-2 h-2 text-white"
                                                fill="currentColor"
                                                viewBox="0 0 20 20"
                                            >
                                                <path
                                                    fillRule="evenodd"
                                                    d="M3 4a1 1 0 011-1h12a1 1 0 110 2H4a1 1 0 01-1-1zm0 4a1 1 0 011-1h12a1 1 0 110 2H4a1 1 0 01-1-1zm0 4a1 1 0 011-1h12a1 1 0 110 2H4a1 1 0 01-1-1z"
                                                    clipRule="evenodd"
                                                />
                                            </svg>
                                        </div>
                                    )}
                                    {l.info && (
                                        <div className="w-3 h-3 bg-blue-400 dark:bg-blue-500 rounded-full flex items-center justify-center shadow-sm">
                                            <svg
                                                className="w-2 h-2 text-white"
                                                fill="currentColor"
                                                viewBox="0 0 20 20"
                                            >
                                                <path
                                                    fillRule="evenodd"
                                                    d="M18 10a8 8 0 11-16 0 8 8 0 0116 0zm-7-4a1 1 0 11-2 0 1 1 0 012 0zM9 9a1 1 0 000 2v3a1 1 0 001 1h1a1 1 0 100-2v-3a1 1 0 00-1-1H9z"
                                                    clipRule="evenodd"
                                                />
                                            </svg>
                                        </div>
                                    )}
                                    {l.lstext && (
                                        <div className="w-3 h-3 bg-indigo-400 dark:bg-indigo-500 rounded-full flex items-center justify-center shadow-sm">
                                            <svg
                                                className="w-2 h-2 text-white"
                                                fill="currentColor"
                                                viewBox="0 0 20 20"
                                            >
                                                <path d="M4 3a2 2 0 00-2 2v10a2 2 0 002 2h8.5a2 2 0 001.414-.586l2.5-2.5A2 2 0 0017 12.5V5a2 2 0 00-2-2H4zm9 10h1.586L13 14.586V13z" />
                                            </svg>
                                        </div>
                                    )}
                                    {l.exams && l.exams.length > 0 && (
                                        <div className="w-3 h-3 bg-red-400 dark:bg-red-500 rounded-full flex items-center justify-center shadow-sm">
                                            <svg
                                                className="w-2 h-2 text-white"
                                                fill="currentColor"
                                                viewBox="0 0 20 20"
                                            >
                                                <path
                                                    fillRule="evenodd"
                                                    d="M6 2a1 1 0 00-1 1v1H4a2 2 0 00-2 2v10a2 2 0 002 2h12a2 2 0 002-2V6a2 2 0 00-2-2h-1V3a1 1 0 10-2 0v1H7V3a1 1 0 00-1-1zm0 5a1 1 0 000 2h8a1 1 0 100-2H6z"
                                                    clipRule="evenodd"
                                                />
                                            </svg>
                                        </div>
                                    )}
                                </div>
                                {/* Desktop inline info snippet under icons (only when time is shown) */}
                                {l.info &&
                                    l.info.trim().length < 4 &&
                                    canShowTimeFrame && (
                                        <div
                                            className="mt-0.5 max-w-[140px] text-[10px] leading-snug text-white/90 text-right bg-black/15 dark:bg-black/20 px-1 py-0.5 rounded-sm backdrop-blur-[1px] overflow-hidden"
                                            style={{ maxHeight: '3.3em' }}
                                        >
                                            {l.info}
                                        </div>
                                    )}
                                {l.lstext &&
                                    l.lstext.trim().length < 4 &&
                                    canShowTimeFrame && (
                                        <div
                                            className="mt-0.5 max-w-[140px] text-[10px] leading-snug text-white/90 text-right bg-black/10 dark:bg-black/15 px-1 py-0.5 rounded-sm backdrop-blur-[1px] overflow-hidden"
                                            style={{ maxHeight: '3.3em' }}
                                        >
                                            {l.lstext}
                                        </div>
                                    )}
                            </div>

                            {/* Content */}
                            <div
                                className="flex h-full min-w-0 flex-col"
                                style={{
                                    paddingBottom: reservedBottomPx,
                                    paddingRight: contentPadRight,
                                    paddingLeft: contentPadLeft,
                                }}
                            >
                                {/* Mobile: absolute icons overlay (no layout impact) */}
                                <div className="sm:hidden absolute top-1.5 right-1.5 flex flex-col gap-1 items-end pointer-events-none">
                                    {l.homework && l.homework.length > 0 && (
                                        <div className="w-3.5 h-3.5 bg-amber-500/90 dark:bg-amber-500/90 rounded-full flex items-center justify-center ring-1 ring-black/15 dark:ring-white/20 shadow-md backdrop-blur-sm">
                                            <svg
                                                className="w-2 h-2 text-white"
                                                fill="currentColor"
                                                viewBox="0 0 20 20"
                                            >
                                                <path
                                                    fillRule="evenodd"
                                                    d="M3 4a1 1 0 011-1h12a1 1 0 110 2H4a1 1 0 01-1-1zm0 4a1 1 0 011-1h12a1 1 0 110 2H4a1 1 0 01-1-1zm0 4a1 1 0 011-1h12a1 1 0 110 2H4a1 1 0 01-1-1z"
                                                    clipRule="evenodd"
                                                />
                                            </svg>
                                        </div>
                                    )}
                                    {l.info && (
                                        <div className="w-3.5 h-3.5 bg-blue-500/90 dark:bg-blue-500/90 rounded-full flex items-center justify-center ring-1 ring-black/15 dark:ring-white/20 shadow-md backdrop-blur-sm">
                                            <svg
                                                className="w-2 h-2 text-white"
                                                fill="currentColor"
                                                viewBox="0 0 20 20"
                                            >
                                                <path
                                                    fillRule="evenodd"
                                                    d="M18 10a8 8 0 11-16 0 8 8 0 0116 0zm-7-4a1 1 0 11-2 0 1 1 0 012 0zM9 9a1 1 0 000 2v3a1 1 0 001 1h1a1 1 0 100-2v-3a1 1 0 00-1-1H9z"
                                                    clipRule="evenodd"
                                                />
                                            </svg>
                                        </div>
                                    )}
                                    {l.lstext && (
                                        <div className="w-3.5 h-3.5 bg-violet-500/90 dark:bg-violet-400/90 rounded-full flex items-center justify-center ring-1 ring-black/15 dark:ring-white/20 shadow-md backdrop-blur-sm">
                                            <svg
                                                className="w-2 h-2 text-white"
                                                fill="currentColor"
                                                viewBox="0 0 20 20"
                                            >
                                                <path d="M4 3a2 2 0 00-2 2v10a2 2 0 002 2h8.5a2 2 0 001.414-.586l2.5-2.5A2 2 0 0017 12.5V5a2 2 0 00-2-2H4zm9 10h1.586L13 14.586V13z" />
                                            </svg>
                                        </div>
                                    )}
                                    {l.exams && l.exams.length > 0 && (
                                        <div className="w-3.5 h-3.5 bg-red-500/90 dark:bg-red-500/90 rounded-full flex items-center justify-center ring-1 ring-black/15 dark:ring-white/20 shadow-md backdrop-blur-sm">
                                            <svg
                                                className="w-2 h-2 text-white"
                                                fill="currentColor"
                                                viewBox="0 0 20 20"
                                            >
                                                <path
                                                    fillRule="evenodd"
                                                    d="M6 2a1 1 0 00-1 1v1H4a2 2 0 00-2 2v10a2 2 0 002 2h12a2 2 0 002-2V6a2 2 0 00-2-2h-1V3a1 1 0 10-2 0v1H7V3a1 1 0 00-1-1zm0 5a1 1 0 000 2h8a1 1 0 100-2H6z"
                                                    clipRule="evenodd"
                                                />
                                            </svg>
                                        </div>
                                    )}
                                </div>

                                {/* Mobile centered layout */}
                                <div className="flex flex-col items-center justify-center text-center gap-0.5 h-full sm:hidden px-0.5">
<<<<<<< HEAD
                                    {/* Info preview removed from mobile timetable view */}
=======
                                    {l.info && canShowPreview && (
                                        <div className={`w-full text-[11px] font-medium leading-snug px-1.5 py-0.5 rounded-md bg-white/25 dark:bg-white/15 backdrop-blur-sm shadow-sm max-h-[40px] overflow-hidden ${textColorClass}`}>
                                            {l.info}
                                        </div>
                                    )}
>>>>>>> 6cf0708a
                                    <div
                                        className="font-semibold leading-snug w-full whitespace-nowrap truncate"
                                        style={{
                                            fontSize:
                                                'clamp(12px, 3.5vw, 15px)',
                                        }}
                                    >
                                        {displaySubject}
                                    </div>
                                    {teacher && (
                                        <div className="text-[11px] opacity-90 leading-tight truncate max-w-full">
                                            {teacher}
                                        </div>
                                    )}
                                    {roomMobile && (
                                        <div className="text-[11px] opacity-90 leading-tight truncate max-w-full">
                                            {roomMobile}
                                        </div>
                                    )}
                                    {/* Removed lstext preview in timetable (mobile) */}
                                </div>
                                {/* Original flexible desktop layout */}
                                <div className="hidden sm:flex flex-col sm:flex-row items-stretch justify-between gap-1.5 sm:gap-2 min-w-0 h-full">
                                    <FitText
                                        mode="both"
                                        maxScale={1.6}
                                        minScale={0.9} // prevent overly tiny scaling that reduced readability
                                        reserveBottom={reservedBottomPx}
                                        className="min-w-0 self-stretch"
                                    >
                                        <div className="font-semibold leading-tight text-[13px]">
                                            {displaySubject}
                                        </div>
                                        {canShowTimeFrame && (
                                            <div className="opacity-90 sm:mt-0 leading-tight text-[12px]">
                                                <span className="whitespace-nowrap">
                                                    {fmtHM(b.startMin)}–
                                                    {fmtHM(b.endMin)}
                                                </span>
                                            </div>
                                        )}
                                        {teacher && (
                                            <div className="opacity-90 leading-tight text-[12px]">
                                                {teacher}
                                            </div>
                                        )}
                                    </FitText>
                                </div>
                                {/* Info/Notes preview (desktop) */}
<<<<<<< HEAD
                                {/* Info preview moved to indicators area (desktop) */}
=======
                                {l.info && canShowPreview && (
                                    <div className={`hidden sm:block mt-1 text-[11px] leading-snug whitespace-pre-wrap ${textColorClass}`}>
                                        {l.info}
                                    </div>
                                )}
>>>>>>> 6cf0708a
                                {/* Removed lstext preview in timetable (desktop) */}
                                {/* {l.lstext && canShowPreview && (
                                    <div className="hidden sm:block mt-0.5 text-[11px] leading-snug text-white/90 whitespace-pre-wrap">
                                        {l.lstext}
                                    </div>
                                )} */}
                                {cancelled && (
                                    <div className="hidden sm:block absolute bottom-1 right-2 text-right text-[10px] font-semibold uppercase tracking-wide">
                                        Cancelled
                                    </div>
                                )}
                                {irregular && (
                                    <div className="hidden sm:block absolute bottom-1 right-2 text-right text-[10px] font-semibold uppercase tracking-wide">
                                        Irregular
                                    </div>
                                )}
                            </div>
                        </div>
                    );
                })}
        </div>
    );
};

export default DayColumn;<|MERGE_RESOLUTION|>--- conflicted
+++ resolved
@@ -523,15 +523,7 @@
 
                                 {/* Mobile centered layout */}
                                 <div className="flex flex-col items-center justify-center text-center gap-0.5 h-full sm:hidden px-0.5">
-<<<<<<< HEAD
                                     {/* Info preview removed from mobile timetable view */}
-=======
-                                    {l.info && canShowPreview && (
-                                        <div className={`w-full text-[11px] font-medium leading-snug px-1.5 py-0.5 rounded-md bg-white/25 dark:bg-white/15 backdrop-blur-sm shadow-sm max-h-[40px] overflow-hidden ${textColorClass}`}>
-                                            {l.info}
-                                        </div>
-                                    )}
->>>>>>> 6cf0708a
                                     <div
                                         className="font-semibold leading-snug w-full whitespace-nowrap truncate"
                                         style={{
@@ -581,15 +573,7 @@
                                     </FitText>
                                 </div>
                                 {/* Info/Notes preview (desktop) */}
-<<<<<<< HEAD
                                 {/* Info preview moved to indicators area (desktop) */}
-=======
-                                {l.info && canShowPreview && (
-                                    <div className={`hidden sm:block mt-1 text-[11px] leading-snug whitespace-pre-wrap ${textColorClass}`}>
-                                        {l.info}
-                                    </div>
-                                )}
->>>>>>> 6cf0708a
                                 {/* Removed lstext preview in timetable (desktop) */}
                                 {/* {l.lstext && canShowPreview && (
                                     <div className="hidden sm:block mt-0.5 text-[11px] leading-snug text-white/90 whitespace-pre-wrap">
